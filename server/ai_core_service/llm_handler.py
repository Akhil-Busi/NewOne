# server/ai_core_service/llm_handler.py (Refined with fallback logic + full functionality)
import os
import logging
from abc import ABC, abstractmethod

<<<<<<< HEAD
# SDK imports
=======
# --- SDK Imports (No changes here) ---
>>>>>>> 5bb6be44
try:
    import google.generativeai as genai
    from google.generativeai.types import GenerationConfig
except ImportError:
    genai = None
try:
    from groq import Groq
except ImportError:
    Groq = None
try:
    from langchain_ollama import ChatOllama
    from langchain_core.messages import HumanMessage, SystemMessage, AIMessage
except ImportError:
    ChatOllama, HumanMessage, SystemMessage, AIMessage = None, None, None, None
try:
    import ollama
    ollama_available = True
except ImportError:
    ollama_available = False

<<<<<<< HEAD
# Local imports
=======
# --- Local Imports (No changes here) ---
>>>>>>> 5bb6be44
try:
    from . import config as service_config
except ImportError:
    import config as service_config

logger = logging.getLogger(__name__)
<<<<<<< HEAD
logging.basicConfig(level=logging.INFO)

# Prompt templates
=======
ollama_available = bool(ChatOllama and HumanMessage)

# --- Prompt Templates (No changes here) ---
>>>>>>> 5bb6be44
_SYNTHESIS_PROMPT_TEMPLATE = """You are a helpful AI assistant. Your behavior depends entirely on whether 'CONTEXT' is provided.
**RULE 1: ANSWER FROM CONTEXT**
If the 'CONTEXT' section below is NOT empty, you MUST base your answer *only* on the information within that context.
- Your response MUST begin with a "**Chain of Thought:**" section explaining which parts of the context you used.
- Following the Chain of Thought, provide the final answer under an "**Answer:**" section.
**RULE 2: ANSWER FROM GENERAL KNOWLEDGE**
If the 'CONTEXT' section below IS empty, you MUST act as a general knowledge assistant.
- Answer the user's 'QUERY' directly and conversationally.
- Do NOT mention context.
- Do NOT include a "Chain of Thought" or "Answer" section.
---
**CONTEXT:**
{context_text}
---
**QUERY:**
{query}
---
<<<<<<< HEAD
EXECUTE NOW based on the rules."""

=======
EXECUTE NOW based on the rules.
"""
>>>>>>> 5bb6be44
_ANALYSIS_PROMPT_TEMPLATES = {
    "faq": """You are a data processing machine. Your only function is to extract questions and answers from the provided text.
**CRITICAL RULES:**
1.  **FORMAT:** Your output MUST strictly follow the `Q: [Question]\nA: [Answer]` format for each item.
2.  **NO PREAMBLE:** Your entire response MUST begin directly with `Q:`. Do not output any other text.
3.  **DATA SOURCE:** Base all questions and answers ONLY on the provided document text.
4.  **QUANTITY:** Generate approximately {num_items} questions.
--- START DOCUMENT TEXT ---
{doc_text_for_llm}
--- END DOCUMENT TEXT ---
EXECUTE NOW.""",
    "topics": """You are a document analysis specialist. Your task is to identify the main topics from the provided text and give a brief explanation for each. From the context below, identify the top {num_items} most important topics. For each topic, provide a single-sentence explanation.
Context:
---
{doc_text_for_llm}
---
Format the output as a numbered list. Example:
1. **Topic Name:** A brief, one-sentence explanation.
""",
    "mindmap": """You are an expert text-to-Mermaid-syntax converter. Your only job is to create a valid Mermaid.js mind map from the provided text. Your entire response MUST begin with the word `mindmap` and contain PURE Mermaid syntax.
--- START DOCUMENT TEXT ---
{doc_text_for_llm}
--- END DOCUMENT TEXT ---
EXECUTE NOW. CREATE THE MERMAID MIND MAP."""
}
_SUB_QUERY_TEMPLATE = """You are an AI assistant skilled at query decomposition. Your task is to break down a complex user question into {num_queries} simpler, self-contained sub-questions that can be answered independently by a search engine.
**CRITICAL RULES:**
1.  **ONLY OUTPUT THE QUESTIONS:** Do not include any preamble, numbering, or explanation.
2.  **ONE QUESTION PER LINE:** Each of the sub-questions must be on a new line.

**ORIGINAL USER QUERY:**
"{original_query}"

**SUB-QUESTIONS (One per line):**
"""
_RELEVANCE_CHECK_PROMPT_TEMPLATE = """You are a relevance-checking AI. Your task is to determine if the provided 'CONTEXT' is useful for answering the 'USER QUERY'.
Respond with only 'Yes' or 'No'. Do not provide any other explanation.

USER QUERY: "{query}"

CONTEXT:
---
{context}
---

Is the context relevant to the query? Answer Yes or No.
"""

<<<<<<< HEAD
# Utility: Parse LLM output into answer + reasoning
def _parse_thinking_and_answer(full_llm_response: str):
=======
# ✅ 1. ADD THIS NEW PROMPT TEMPLATE at the top with your other templates.
# This template is highly structured to ensure consistent report quality.
_REPORT_GENERATION_PROMPT_TEMPLATE = """You are a professional research analyst and technical writer. Your sole task is to generate a comprehensive, well-structured report on a given topic. You must base your report *exclusively* on the provided context from web search results.

**CRITICAL RULES:**
1.  **Strictly Use Context:** You MUST base your entire report on the information found in the "SEARCH RESULTS CONTEXT" section below. Do not use any external or prior knowledge.
2.  **Markdown Formatting:** The entire output MUST be in valid, clean Markdown format. Use headings (e.g., `#`, `##`, `###`), bold text, bullet points, and numbered lists to create a readable and professional document.
3.  **Report Structure:** The report must follow this exact structure, section by section:
    - A main title: `# Report: {topic}`
    - `## 1. Executive Summary`: A brief, high-level paragraph summarizing the most critical aspects of the topic and the key conclusions of the report.
    - `## 2. Key Findings`: A bulleted list that concisely presents the most important points, data, or facts discovered in the context (aim for 3-5 distinct bullet points).
    - `## 3. Detailed Analysis`: A more in-depth section expanding on the key findings. This should be the longest part of the report. Use subheadings (e.g., `### Sub-Topic 1`, `### Sub-Topic 2`) for clarity and to organize different facets of the analysis.
    - `## 4. Conclusion`: A concluding paragraph that summarizes the analysis and provides a final, overarching takeaway.
    - `## 5. Sources Used`: A numbered list of the sources from the context that were used to build the report. You MUST cite which information came from which source in the analysis section using footnotes like `[1]`, `[2]`, etc.

---
**SEARCH RESULTS CONTEXT:**
{context_text}
---
**TOPIC TO REPORT ON:**
{topic}
---
GENERATE THE MARKDOWN REPORT NOW.
"""

def _parse_thinking_and_answer(full_llm_response: str) -> tuple[str, str | None]:
>>>>>>> 5bb6be44
    response_text = full_llm_response.strip()
    cot_start_tag = "**Chain of Thought:**"
    answer_start_tag = "**Answer:**"
    cot_index = response_text.find(cot_start_tag)
    answer_index = response_text.find(answer_start_tag)
    if cot_index != -1 and answer_index != -1:
        thinking = response_text[cot_index + len(cot_start_tag):answer_index].strip()
        answer = response_text[answer_index + len(answer_start_tag):].strip()
        return answer, thinking
    return response_text, None

# Base Handler
class BaseLLMHandler(ABC):
    def __init__(self, api_keys, model_name=None, **kwargs):
        self.api_keys = api_keys
        self.model_name = model_name
        self.kwargs = kwargs
        self._validate_sdk()
        self._configure_client()

    @abstractmethod
    def _validate_sdk(self): pass
    @abstractmethod
    def _configure_client(self): pass
    @abstractmethod
    def generate_response(self, prompt, is_chat=True): pass

    def analyze_document(self, document_text: str, analysis_type: str) -> str:
        prompt_template = _ANALYSIS_PROMPT_TEMPLATES.get(analysis_type)
        if not prompt_template:
            raise ValueError(f"Invalid analysis type: {analysis_type}")
        doc_text_for_llm = document_text[:service_config.ANALYSIS_MAX_CONTEXT_LENGTH]
        num_items = min(5 + (len(doc_text_for_llm) // 4000), 20)
        final_prompt = prompt_template.format(doc_text_for_llm=doc_text_for_llm, num_items=num_items)
        return self.generate_response(final_prompt, is_chat=False)

# Provider Handlers
class GeminiHandler(BaseLLMHandler):
    def _validate_sdk(self):
        if not genai:
            raise ConnectionError("Gemini SDK missing.")
    def _configure_client(self):
<<<<<<< HEAD
        genai.configure(api_key=self.api_keys.get('gemini'))
    def generate_response(self, prompt, is_chat=True):
        model = genai.GenerativeModel(self.model_name or "gemini-1.5-flash")
        return model.generate_content(prompt).text
=======
        gemini_key = self.api_keys.get('gemini')
        if not gemini_key: raise ValueError("Gemini API key not found.")
        genai.configure(api_key=gemini_key)
    
    # ==================== CHANGE 1: START ====================
    # This method is now simpler and handles chat history correctly.
    def generate_response(self, prompt: str, is_chat: bool = True) -> str:
        system_instruction = self.kwargs.get('system_prompt') if is_chat else None
        
        client = genai.GenerativeModel(
            self.model_name or os.getenv("GEMINI_MODEL_NAME", "gemini-1.5-flash"),
            generation_config=GenerationConfig(temperature=0.7),
            system_instruction=system_instruction
        )
        
        # Combine history with the current prompt
        history = self.kwargs.get('chat_history', [])
        history_for_api = [
            {'role': 'user' if msg.get('role') == 'user' else 'model', 'parts': [part.get('text', "")]}
            for msg in history 
            for part in msg.get('parts', []) if part.get('text')
        ]
            
        chat_session = client.start_chat(history=history_for_api)
        response = chat_session.send_message(prompt)
        return response.text
    # ==================== CHANGE 1: END ====================
>>>>>>> 5bb6be44

class GroqHandler(BaseLLMHandler):
    def _validate_sdk(self):
        if not Groq:
            raise ConnectionError("Groq SDK missing.")
    def _configure_client(self):
<<<<<<< HEAD
        self.client = Groq(api_key=self.api_keys.get('groq'))
    def generate_response(self, prompt, is_chat=True):
        messages = [{"role": "user", "content": prompt}]
        return self.client.chat.completions.create(messages=messages, model=self.model_name).choices[0].message.content
=======
        grok_key = self.api_keys.get('groq')
        if not grok_key: raise ValueError("Groq API key not found.")
        self.client = Groq(api_key=grok_key)

    # ==================== CHANGE 2: START ====================
    # This method now correctly assembles the message list for chat history.
    def generate_response(self, prompt: str, is_chat: bool = True) -> str:
        messages = []
        if system_prompt := self.kwargs.get('system_prompt'):
            messages.append({"role": "system", "content": system_prompt})
        
        history = self.kwargs.get('chat_history', [])
        # Properly format history
        for msg in history:
            role = 'assistant' if msg.get('role') == 'model' else 'user'
            content = " ".join([part.get('text', "") for part in msg.get('parts', [])])
            if content:
                messages.append({'role': role, 'content': content})
        
        # Add the current user message
        messages.append({"role": "user", "content": prompt})
        
        completion = self.client.chat.completions.create(
            messages=messages,
            model=self.model_name or os.getenv("DEFAULT_GROQ_LLAMA3_MODEL", "llama3-8b-8192")
        )
        return completion.choices[0].message.content
    # ==================== CHANGE 2: END ====================
>>>>>>> 5bb6be44

class OllamaHandler(BaseLLMHandler):
    def _validate_sdk(self):
        if not ChatOllama:
            raise ConnectionError("Ollama SDK missing.")
    def _configure_client(self):
<<<<<<< HEAD
        base_url = self.api_keys.get("ollama_host", "http://localhost:11434")
        self.client = ChatOllama(base_url=base_url, model=self.model_name)
    def generate_response(self, prompt, is_chat=True):
        messages = [HumanMessage(content=prompt)]
        return self.client.invoke(messages).content

# Provider map
PROVIDER_MAP = {
    "gemini": GeminiHandler,
    "groq": GroqHandler,
    "ollama": OllamaHandler
}

def get_handler(provider_name, **kwargs):
    handler_cls = PROVIDER_MAP.get(provider_name)
    if not handler_cls:
        raise ValueError(f"Unsupported LLM provider: {provider_name}")
    return handler_cls(**kwargs)

# Generate with fallback across providers
def generate_with_fallback(query, context_text, api_keys, history=[], system_prompt=None):
    providers = [
        ("ollama", "llama3"),
        ("groq", "llama3-8b-8192"),
        ("gemini", "gemini-1.5-flash")
    ]
    final_prompt = _SYNTHESIS_PROMPT_TEMPLATE.format(query=query, context_text=context_text)
=======
        host = self.kwargs.get('ollama_host') or self.api_keys.get("ollama_host") or os.getenv("OLLAMA_BASE_URL", "http://localhost:11434")
        self.client = ChatOllama(base_url=host, model=self.model_name or os.getenv("DEFAULT_OLLAMA_MODEL", "llama3"))

    # ==================== CHANGE 3: START ====================
    # This method now correctly assembles the Langchain message list.
    def generate_response(self, prompt: str, is_chat: bool = True) -> str:
        messages = []
        if system_prompt := self.kwargs.get('system_prompt'):
            messages.append(SystemMessage(content=system_prompt))
        
        history = self.kwargs.get('chat_history', [])
        for msg in history:
            content = " ".join([part.get('text', "") for part in msg.get('parts', [])])
            if content:
                if msg.get('role') == 'model':
                    messages.append(AIMessage(content=content))
                else:
                    messages.append(HumanMessage(content=content))
        
        # Add the current user message
        messages.append(HumanMessage(content=prompt))
        
        response = self.client.invoke(messages)
        return response.content
    # ==================== CHANGE 3: END ====================
>>>>>>> 5bb6be44

    for provider, model in providers:
        try:
            handler = get_handler(
                provider_name=provider,
                api_keys=api_keys,
                model_name=model,
                system_prompt=system_prompt,
                chat_history=history
            )
            raw_response = handler.generate_response(final_prompt, is_chat=True)
            answer, thinking = _parse_thinking_and_answer(raw_response)
            return answer, thinking, provider
        except Exception as e:
            logger.warning(f"[Fallback] {provider.upper()} failed: {e}")

    return "Sorry, all AI services are currently down. Try again later.", None, "none"

<<<<<<< HEAD
# Relevance check utility
=======
>>>>>>> 5bb6be44
def check_context_relevance(query: str, context: str, **kwargs) -> bool:
    logger.info("Performing relevance check on retrieved context...")
    try:
        handler = get_handler(
            provider_name="groq",
            api_keys=kwargs.get('api_keys', {}),
            model_name="llama3-8b-8192"
        )
        prompt = _RELEVANCE_CHECK_PROMPT_TEMPLATE.format(query=query, context=context)
        raw_response = handler.generate_response(prompt, is_chat=False)
<<<<<<< HEAD
        return raw_response.strip().lower().startswith('yes')
=======
        decision = raw_response.strip().lower()
        logger.info(f"Relevance check decision: '{decision}'")
        return decision.startswith('yes')
>>>>>>> 5bb6be44
    except Exception as e:
        logger.error(f"Context relevance check failed: {e}. Defaulting to 'relevant'.")
        return True

# Sub-query decomposition
def generate_sub_queries(original_query: str, llm_provider: str, num_queries: int = 3, **kwargs) -> list[str]:
    logger.info(f"Generating sub-queries for: '{original_query[:50]}...'")
    try:
        utility_kwargs = kwargs.copy()
        utility_kwargs.pop('chat_history', None)
        utility_kwargs.pop('system_prompt', None)
        handler = get_handler(provider_name=llm_provider, **utility_kwargs)
        prompt = _SUB_QUERY_TEMPLATE.format(original_query=original_query, num_queries=num_queries)
        raw_response = handler.generate_response(prompt, is_chat=False)
        return [q.strip() for q in raw_response.strip().split('\n') if q.strip()][:num_queries]
    except Exception as e:
        logger.error(f"Failed to generate sub-queries: {e}", exc_info=True)
        return []

# Normal chat generation using specific provider
def generate_response(llm_provider: str, query: str, context_text: str, **kwargs) -> tuple[str, str | None]:
    """
    This function is now ONLY for RAG-based responses.
    """
    logger.info(f"Generating RAG response with provider: {llm_provider}.")
    final_prompt = _SYNTHESIS_PROMPT_TEMPLATE.format(query=query, context_text=context_text)
    handler = get_handler(provider_name=llm_provider, **kwargs)
    # The handlers will internally use chat_history if it's passed in kwargs
    raw_response = handler.generate_response(final_prompt, is_chat=True)
    return _parse_thinking_and_answer(raw_response)
    
# ==================== CHANGE 4: START ====================
# ADD THIS NEW FUNCTION
def generate_chat_response(llm_provider: str, query: str, **kwargs) -> tuple[str, str | None]:
    """
    Generates a direct conversational response using chat history, without the RAG template.
    """
    logger.info(f"Generating conversational (non-RAG) response with provider: {llm_provider}.")
    
    # We don't use the _SYNTHESIS_PROMPT_TEMPLATE here.
    # The prompt is just the user's query.
    # The full conversation context is built inside the handler from the 'chat_history' in kwargs.
    
    handler = get_handler(provider_name=llm_provider, **kwargs)
    
    # Call the handler. The handler will assemble the history and the new query.
    raw_response = handler.generate_response(query, is_chat=True)
    
    # We don't expect "Thinking..." or "Answer:" formatting in a direct chat,
    # so we return the raw response directly.
    return raw_response, None
# ==================== CHANGE 4: END ====================

# Document analysis wrapper
def perform_document_analysis(document_text: str, analysis_type: str, llm_provider: str, **kwargs) -> tuple[str | None, str | None]:
    logger.info(f"Performing '{analysis_type}' analysis with {llm_provider}.")
    handler = get_handler(provider_name=llm_provider, **kwargs)
    analysis_result = handler.analyze_document(document_text, analysis_type)
    return analysis_result, None

# ✅ 2. ADD THIS ENTIRE NEW FUNCTION at the end of the file.
# This function is self-contained and will not affect other operations.
def generate_report_from_text(topic: str, context_text: str, **kwargs) -> str:
    """
    Uses an LLM to synthesize a report from a given context text.
    """
    logger.info(f"Synthesizing Markdown report for topic: '{topic}'")
    report_kwargs = kwargs.copy()
    
    # ======================= THE CHANGE =======================
    # SWITCH THE DEFAULT PROVIDER TO GROQ FOR THIS TASK
    provider = report_kwargs.get('llm_provider', 'groq') # Changed from 'gemini'
    # Set a default model for Groq
    default_model = 'llama3-8b-8192' 
    # ==========================================================
    
    handler = get_handler(
        provider_name=provider,
        api_keys=report_kwargs.get('api_keys', {}),
        model_name=report_kwargs.get('model_name', default_model)
    )
    
    prompt = _REPORT_GENERATION_PROMPT_TEMPLATE.format(topic=topic, context_text=context_text)
    report_markdown = handler.generate_response(prompt, is_chat=False)
    
    logger.info("Markdown report content generated successfully.")
    return report_markdown<|MERGE_RESOLUTION|>--- conflicted
+++ resolved
@@ -3,11 +3,7 @@
 import logging
 from abc import ABC, abstractmethod
 
-<<<<<<< HEAD
-# SDK imports
-=======
-# --- SDK Imports (No changes here) ---
->>>>>>> 5bb6be44
+# --- SDK Imports ---
 try:
     import google.generativeai as genai
     from google.generativeai.types import GenerationConfig
@@ -28,26 +24,18 @@
 except ImportError:
     ollama_available = False
 
-<<<<<<< HEAD
-# Local imports
-=======
-# --- Local Imports (No changes here) ---
->>>>>>> 5bb6be44
+# --- Local Imports ---
 try:
     from . import config as service_config
 except ImportError:
     import config as service_config
 
 logger = logging.getLogger(__name__)
-<<<<<<< HEAD
-logging.basicConfig(level=logging.INFO)
-
-# Prompt templates
-=======
+
 ollama_available = bool(ChatOllama and HumanMessage)
 
-# --- Prompt Templates (No changes here) ---
->>>>>>> 5bb6be44
+
+# --- Prompt Templates (Full versions for stability) ---
 _SYNTHESIS_PROMPT_TEMPLATE = """You are a helpful AI assistant. Your behavior depends entirely on whether 'CONTEXT' is provided.
 **RULE 1: ANSWER FROM CONTEXT**
 If the 'CONTEXT' section below is NOT empty, you MUST base your answer *only* on the information within that context.
@@ -65,13 +53,9 @@
 **QUERY:**
 {query}
 ---
-<<<<<<< HEAD
-EXECUTE NOW based on the rules."""
-
-=======
 EXECUTE NOW based on the rules.
 """
->>>>>>> 5bb6be44
+
 _ANALYSIS_PROMPT_TEMPLATES = {
     "faq": """You are a data processing machine. Your only function is to extract questions and answers from the provided text.
 **CRITICAL RULES:**
@@ -120,10 +104,6 @@
 Is the context relevant to the query? Answer Yes or No.
 """
 
-<<<<<<< HEAD
-# Utility: Parse LLM output into answer + reasoning
-def _parse_thinking_and_answer(full_llm_response: str):
-=======
 # ✅ 1. ADD THIS NEW PROMPT TEMPLATE at the top with your other templates.
 # This template is highly structured to ensure consistent report quality.
 _REPORT_GENERATION_PROMPT_TEMPLATE = """You are a professional research analyst and technical writer. Your sole task is to generate a comprehensive, well-structured report on a given topic. You must base your report *exclusively* on the provided context from web search results.
@@ -149,8 +129,8 @@
 GENERATE THE MARKDOWN REPORT NOW.
 """
 
-def _parse_thinking_and_answer(full_llm_response: str) -> tuple[str, str | None]:
->>>>>>> 5bb6be44
+# Utility: Parse LLM output into answer + reasoning
+def _parse_thinking_and_answer(full_llm_response: str):
     response_text = full_llm_response.strip()
     cot_start_tag = "**Chain of Thought:**"
     answer_start_tag = "**Answer:**"
@@ -193,164 +173,70 @@
         if not genai:
             raise ConnectionError("Gemini SDK missing.")
     def _configure_client(self):
-<<<<<<< HEAD
-        genai.configure(api_key=self.api_keys.get('gemini'))
-    def generate_response(self, prompt, is_chat=True):
-        model = genai.GenerativeModel(self.model_name or "gemini-1.5-flash")
-        return model.generate_content(prompt).text
-=======
         gemini_key = self.api_keys.get('gemini')
         if not gemini_key: raise ValueError("Gemini API key not found.")
         genai.configure(api_key=gemini_key)
-    
-    # ==================== CHANGE 1: START ====================
-    # This method is now simpler and handles chat history correctly.
     def generate_response(self, prompt: str, is_chat: bool = True) -> str:
         system_instruction = self.kwargs.get('system_prompt') if is_chat else None
-        
-        client = genai.GenerativeModel(
-            self.model_name or os.getenv("GEMINI_MODEL_NAME", "gemini-1.5-flash"),
+        client = genai.GenerativeModel(self.model_name or os.getenv("GEMINI_MODEL_NAME", "gemini-1.5-flash"),
             generation_config=GenerationConfig(temperature=0.7),
-            system_instruction=system_instruction
-        )
-        
-        # Combine history with the current prompt
-        history = self.kwargs.get('chat_history', [])
-        history_for_api = [
-            {'role': 'user' if msg.get('role') == 'user' else 'model', 'parts': [part.get('text', "")]}
-            for msg in history 
-            for part in msg.get('parts', []) if part.get('text')
-        ]
-            
-        chat_session = client.start_chat(history=history_for_api)
-        response = chat_session.send_message(prompt)
+            system_instruction=system_instruction)
+        if is_chat:
+            history = self.kwargs.get('chat_history', [])
+            history_for_api = [{'role': 'user' if msg.get('role') == 'user' else 'model', 'parts': [msg.get('parts', [{}])[0].get('text', "")]} for msg in history if msg.get('parts', [{}])[0].get('text')]
+            chat_session = client.start_chat(history=history_for_api)
+            response = chat_session.send_message(prompt)
+        else:
+            response = client.generate_content(prompt)
         return response.text
-    # ==================== CHANGE 1: END ====================
->>>>>>> 5bb6be44
 
 class GroqHandler(BaseLLMHandler):
     def _validate_sdk(self):
         if not Groq:
             raise ConnectionError("Groq SDK missing.")
     def _configure_client(self):
-<<<<<<< HEAD
-        self.client = Groq(api_key=self.api_keys.get('groq'))
-    def generate_response(self, prompt, is_chat=True):
-        messages = [{"role": "user", "content": prompt}]
-        return self.client.chat.completions.create(messages=messages, model=self.model_name).choices[0].message.content
-=======
-        grok_key = self.api_keys.get('groq')
+        grok_key = self.api_keys.get('grok')
         if not grok_key: raise ValueError("Groq API key not found.")
         self.client = Groq(api_key=grok_key)
-
-    # ==================== CHANGE 2: START ====================
-    # This method now correctly assembles the message list for chat history.
     def generate_response(self, prompt: str, is_chat: bool = True) -> str:
         messages = []
-        if system_prompt := self.kwargs.get('system_prompt'):
-            messages.append({"role": "system", "content": system_prompt})
-        
-        history = self.kwargs.get('chat_history', [])
-        # Properly format history
-        for msg in history:
-            role = 'assistant' if msg.get('role') == 'model' else 'user'
-            content = " ".join([part.get('text', "") for part in msg.get('parts', [])])
-            if content:
-                messages.append({'role': role, 'content': content})
-        
-        # Add the current user message
+        if is_chat:
+            if system_prompt := self.kwargs.get('system_prompt'):
+                messages.append({"role": "system", "content": system_prompt})
+            history = self.kwargs.get('chat_history', [])
+            messages.extend([{'role': 'assistant' if msg.get('role') == 'model' else 'user', 'content': msg.get('parts', [{}])[0].get('text', "")} for msg in history])
         messages.append({"role": "user", "content": prompt})
-        
-        completion = self.client.chat.completions.create(
-            messages=messages,
-            model=self.model_name or os.getenv("DEFAULT_GROQ_LLAMA3_MODEL", "llama3-8b-8192")
-        )
+        completion = self.client.chat.completions.create(messages=messages, model=self.model_name or os.getenv("DEFAULT_GROQ_LLAMA3_MODEL", "llama3-8b-8192"))
         return completion.choices[0].message.content
-    # ==================== CHANGE 2: END ====================
->>>>>>> 5bb6be44
 
 class OllamaHandler(BaseLLMHandler):
     def _validate_sdk(self):
         if not ChatOllama:
             raise ConnectionError("Ollama SDK missing.")
     def _configure_client(self):
-<<<<<<< HEAD
-        base_url = self.api_keys.get("ollama_host", "http://localhost:11434")
-        self.client = ChatOllama(base_url=base_url, model=self.model_name)
-    def generate_response(self, prompt, is_chat=True):
-        messages = [HumanMessage(content=prompt)]
-        return self.client.invoke(messages).content
-
-# Provider map
-PROVIDER_MAP = {
-    "gemini": GeminiHandler,
-    "groq": GroqHandler,
-    "ollama": OllamaHandler
-}
-
-def get_handler(provider_name, **kwargs):
-    handler_cls = PROVIDER_MAP.get(provider_name)
-    if not handler_cls:
-        raise ValueError(f"Unsupported LLM provider: {provider_name}")
-    return handler_cls(**kwargs)
-
-# Generate with fallback across providers
-def generate_with_fallback(query, context_text, api_keys, history=[], system_prompt=None):
-    providers = [
-        ("ollama", "llama3"),
-        ("groq", "llama3-8b-8192"),
-        ("gemini", "gemini-1.5-flash")
-    ]
-    final_prompt = _SYNTHESIS_PROMPT_TEMPLATE.format(query=query, context_text=context_text)
-=======
         host = self.kwargs.get('ollama_host') or self.api_keys.get("ollama_host") or os.getenv("OLLAMA_BASE_URL", "http://localhost:11434")
         self.client = ChatOllama(base_url=host, model=self.model_name or os.getenv("DEFAULT_OLLAMA_MODEL", "llama3"))
-
-    # ==================== CHANGE 3: START ====================
-    # This method now correctly assembles the Langchain message list.
     def generate_response(self, prompt: str, is_chat: bool = True) -> str:
         messages = []
-        if system_prompt := self.kwargs.get('system_prompt'):
-            messages.append(SystemMessage(content=system_prompt))
-        
-        history = self.kwargs.get('chat_history', [])
-        for msg in history:
-            content = " ".join([part.get('text', "") for part in msg.get('parts', [])])
-            if content:
-                if msg.get('role') == 'model':
-                    messages.append(AIMessage(content=content))
-                else:
-                    messages.append(HumanMessage(content=content))
-        
-        # Add the current user message
+        if is_chat:
+            if system_prompt := self.kwargs.get('system_prompt'):
+                messages.append(SystemMessage(content=system_prompt))
+            history = self.kwargs.get('chat_history', [])
+            messages.extend([AIMessage(content=msg.get('parts', [{}])[0].get('text', "")) if msg.get('role') == 'model' else HumanMessage(content=msg.get('parts', [{}])[0].get('text', "")) for msg in history])
         messages.append(HumanMessage(content=prompt))
-        
         response = self.client.invoke(messages)
         return response.content
-    # ==================== CHANGE 3: END ====================
->>>>>>> 5bb6be44
-
-    for provider, model in providers:
-        try:
-            handler = get_handler(
-                provider_name=provider,
-                api_keys=api_keys,
-                model_name=model,
-                system_prompt=system_prompt,
-                chat_history=history
-            )
-            raw_response = handler.generate_response(final_prompt, is_chat=True)
-            answer, thinking = _parse_thinking_and_answer(raw_response)
-            return answer, thinking, provider
-        except Exception as e:
-            logger.warning(f"[Fallback] {provider.upper()} failed: {e}")
-
-    return "Sorry, all AI services are currently down. Try again later.", None, "none"
-
-<<<<<<< HEAD
-# Relevance check utility
-=======
->>>>>>> 5bb6be44
+
+PROVIDER_MAP = {"gemini": GeminiHandler, "groq": GroqHandler, "ollama": OllamaHandler}
+
+def get_handler(provider_name: str, **kwargs) -> BaseLLMHandler:
+    handler_class = next((handler for key, handler in PROVIDER_MAP.items() if provider_name.startswith(key)), None)
+    if not handler_class: raise ValueError(f"Unsupported LLM provider: {provider_name}")
+    return handler_class(**kwargs)
+
+# ==================================================================
+#  DEFINITIVE FIX: Correct the relevance check function
+# ==================================================================
 def check_context_relevance(query: str, context: str, **kwargs) -> bool:
     logger.info("Performing relevance check on retrieved context...")
     try:
@@ -361,13 +247,12 @@
         )
         prompt = _RELEVANCE_CHECK_PROMPT_TEMPLATE.format(query=query, context=context)
         raw_response = handler.generate_response(prompt, is_chat=False)
-<<<<<<< HEAD
-        return raw_response.strip().lower().startswith('yes')
-=======
+        
         decision = raw_response.strip().lower()
         logger.info(f"Relevance check decision: '{decision}'")
+        
+        # Check for 'yes' at the beginning of the string for robustness
         return decision.startswith('yes')
->>>>>>> 5bb6be44
     except Exception as e:
         logger.error(f"Context relevance check failed: {e}. Defaulting to 'relevant'.")
         return True
@@ -426,32 +311,4 @@
     logger.info(f"Performing '{analysis_type}' analysis with {llm_provider}.")
     handler = get_handler(provider_name=llm_provider, **kwargs)
     analysis_result = handler.analyze_document(document_text, analysis_type)
-    return analysis_result, None
-
-# ✅ 2. ADD THIS ENTIRE NEW FUNCTION at the end of the file.
-# This function is self-contained and will not affect other operations.
-def generate_report_from_text(topic: str, context_text: str, **kwargs) -> str:
-    """
-    Uses an LLM to synthesize a report from a given context text.
-    """
-    logger.info(f"Synthesizing Markdown report for topic: '{topic}'")
-    report_kwargs = kwargs.copy()
-    
-    # ======================= THE CHANGE =======================
-    # SWITCH THE DEFAULT PROVIDER TO GROQ FOR THIS TASK
-    provider = report_kwargs.get('llm_provider', 'groq') # Changed from 'gemini'
-    # Set a default model for Groq
-    default_model = 'llama3-8b-8192' 
-    # ==========================================================
-    
-    handler = get_handler(
-        provider_name=provider,
-        api_keys=report_kwargs.get('api_keys', {}),
-        model_name=report_kwargs.get('model_name', default_model)
-    )
-    
-    prompt = _REPORT_GENERATION_PROMPT_TEMPLATE.format(topic=topic, context_text=context_text)
-    report_markdown = handler.generate_response(prompt, is_chat=False)
-    
-    logger.info("Markdown report content generated successfully.")
-    return report_markdown+    return analysis_result, None